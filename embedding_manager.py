--- conflicted
+++ resolved
@@ -2,15 +2,7 @@
 Manage ChromaDB collections and embeddings for each paper.
 """
 
-<<<<<<< HEAD
-try:
-    from langchain_huggingface import HuggingFaceEmbeddings
-except ImportError:
-    # Fallback for older versions
-    from langchain_community.embeddings import HuggingFaceEmbeddings
-=======
 from langchain_community.embeddings import OllamaEmbeddings
->>>>>>> f201fb93
 from langchain_community.vectorstores import Chroma
 from typing import List
 from langchain_core.documents import Document
